--- conflicted
+++ resolved
@@ -48,16 +48,10 @@
     "yargs-test-extends": "^1.0.1"
   },
   "scripts": {
-<<<<<<< HEAD
+    "fix": "standard --fix",
     "posttest": "standard",
-    "test": "nyc --cache mocha --require ./test/before.js --timeout=12000 --check-leaks",
-    "coverage": "nyc report --reporter=text-lcov | coveralls",
-=======
-    "fix": "standard --fix",
-    "pretest": "standard",
     "test": "c8 --reporter=html --reporter=text mocha --require ./test/before.js --timeout=12000 --check-leaks",
     "coverage": "c8 report --reporter=text-lcov | coveralls",
->>>>>>> b4812ac9
     "release": "standard-version"
   },
   "repository": {
